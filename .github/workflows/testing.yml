--- conflicted
+++ resolved
@@ -18,17 +18,7 @@
           cache: pip
           cache-dependency-path: pyproject.toml
 
-<<<<<<< HEAD
-      - name: Install dependencies
-        run: |
-          python -m pip install --upgrade pip
-          pip install .[strict,tests,dev,abinit]
-
-      - name: Lint
-        run: pre-commit run --all-files --show-diff-on-failure
-=======
       - uses: pre-commit/action@v3.0.0
->>>>>>> 6c1f6116
 
   test:
     services:
@@ -54,13 +44,9 @@
       - name: Install dependencies
         run: |
           python -m pip install --upgrade pip
-<<<<<<< HEAD
-            pip install .[strict,tests,docs,abinit]
+            pip install .[strict,tests,abinit]
             mkdir -p ~/.abinit/pseudos
             cp -r tests/test_data/abinit/pseudos/ONCVPSP-PBE-SR-PDv0.4 ~/.abinit/pseudos
-=======
-            pip install .[strict,tests]
->>>>>>> 6c1f6116
 
       - name: Test
         env:
