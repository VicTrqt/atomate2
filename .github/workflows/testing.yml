--- conflicted
+++ resolved
@@ -52,15 +52,11 @@
         #   emmet-core 0.70.0 depends on pymatgen>=2023.10.11
         run: |
           python -m pip install --upgrade pip
-<<<<<<< HEAD
-            pip install .[strict,tests,abinit]
-            mkdir -p ~/.abinit/pseudos
-            cp -r tests/test_data/abinit/pseudos/ONCVPSP-PBE-SR-PDv0.4 ~/.abinit/pseudos
-=======
+          mkdir -p ~/.abinit/pseudos
+          cp -r tests/test_data/abinit/pseudos/ONCVPSP-PBE-SR-PDv0.4 ~/.abinit/pseudos
           # ase needed to get FrechetCellFilter used by ML force fields
           pip install git+https://gitlab.com/ase/ase
-          pip install .[strict,tests]
->>>>>>> eb6c5472
+          pip install .[strict,tests,abinit]
 
       - name: Test
         env:
