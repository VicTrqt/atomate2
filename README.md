# atomate2

[![code coverage](https://img.shields.io/github/workflow/status/materialsproject/atomate2/testing?label=tests)](https://github.com/materialsproject/atomate2/actions?query=workflow%3Atesting)
[![code coverage](https://img.shields.io/codecov/c/gh/materialsproject/atomate2)](https://codecov.io/gh/materialsproject/atomate2)
[![pypi version](https://img.shields.io/pypi/v/atomate2?color=blue)](https://pypi.org/project/atomate2)
![supported python versions](https://img.shields.io/pypi/pyversions/atomate2)

**👉 [Full Documentation][docs] 👈**

Atomate2 is a free, open-source software for performing complex materials science
workflows using simple Python functions. Features of atomate2 include

- It is built on open-source libraries: [pymatgen], [custodian], [jobflow], and
  [FireWorks].
- A library of "standard" workflows to compute a wide variety of desired materials
  properties.
- The ability scale from a single material, to 100 materials, or 100,000 materials.
- Easy routes to modifying and chaining workflows together.
- It can build large databases of output properties that you can query, analyze, and
  share in a systematic way.
- It automatically keeps meticulous records of jobs, their directories, runtime
  parameters, and more.

**Note**: Atomate2 is primarily built to work with the [VASP] electronic structure
software, but we are actively working on adding more codes.

## Workflows

Some of the workflows available in atomate2 are:

- electronic band structures
- electronic transport using [AMSET]
- full elastic tensor
- dielectric tensor

It is easy to customise and compose any of the above workflows.

## Quick start

Workflows in atomate2 written using the [jobflow] library. Workflows are generated using
`Maker` objects, that have a consistent API for modifying input settings and chaining
workflows together.  Below, we demonstrate how to run a band structure workflow
(see the [documentation][RelaxBandStructure] for more details). In total, 4 VASP
calculations will be performed:

1. A structural optimisation.
2. A self-consistent static calculation on the relaxed geometry.
3. A non-self-consistent calculation on a uniform k-point mesh (for the density of
   states).
4. A non-self-consistent calculation on a high symmetry k-point path (for the line mode
   band structure).

```python
# MgO_bandstructure.py

from atomate2.vasp.flows.core import RelaxBandStructureMaker
from jobflow import run_locally
from pymatgen.core import Structure

# construct a rock salt MgO structure
mgo_structure = Structure(
    lattice=[[0, 2.13, 2.13], [2.13, 0, 2.13], [2.13, 2.13, 0]],
    species=["Mg", "O"],
    coords=[[0, 0, 0], [0.5, 0.5, 0.5]],
)

# make a band structure flow to optimise the structure and obtain the band structure
bandstructure_flow = RelaxBandStructureMaker().make(mgo_structure)

# run the job
run_locally(bandstructure_flow, create_folders=True)
```

<<<<<<< HEAD
In this example, we run the workflow immediately. In many cases, you might want
=======
Before the above code can run successfully, you'll need to

- set `PMG_VASP_PSP_DIR` in `~/.pmgrc.yaml` to a directory with VASP POTCAR files,
- tell atomate2 where to find your VASP binary,
- have a MongoDB instance ready to accept job output.

See the [installation] steps for details how to set all of this up.

In this example, we run execute the workflow immediately. In many cases, you might want
>>>>>>> e2ca54a8
to perform calculations on several materials simultaneously. To achieve this, all
atomate2 workflows can be run using the [FireWorks] software. See the
[documentation][atomate2_fireworks] for more details.

## Installation

Atomate2 is a Python 3.8+ library and can be installed using pip. Full installation
and configuration instructions are provided in the [installation tutorial][installation].

## Tutorials

The documentation includes comprehensive tutorials and reference information to get you
started:

- [Introduction to running workflows][running-workflows]
- [Using atomate2 with FireWorks][atomate2_fireworks]
- [List of VASP workflows][vasp_workflows]

## Need help?

Ask questions about atomate2 on the [atomate2 support forum][help-forum].
If you've found an issue with atomate2, please submit a bug report on [GitHub Issues][issues].

## What’s new?

Track changes to atomate2 through the [changelog][changelog].

## Contributing

We greatly appreciate any contributions in the form of a pull request.
Additional information on contributing to atomate2 can be found [here][contributing].
We maintain a list of all contributors [here][contributors].

## License

Atomate2 is released under a modified BSD license; the full text can be found [here][license].

## Acknowledgements

Atomate2 was designed and developed by Alex Ganose.

A full list of all contributors can be found [here][contributors].

[maggma]: https://materialsproject.github.io/maggma/
[pymatgen]: https://pymatgen.org
[fireworks]: https://materialsproject.github.io/fireworks/
[jobflow]: https://materialsproject.github.io/jobflow/
[custodian]: https://materialsproject.github.io/custodian/
[VASP]: https://www.vasp.at
[AMSET]: https://hackingmaterials.lbl.gov/amset/
[help-forum]: https://matsci.org/c/atomate
[issues]: https://github.com/materialsproject/atomate2/issues
[changelog]: https://materialsproject.github.io/atomate2/user/changelog.html
[installation]: https://materialsproject.github.io/atomate2/user/install.html
[contributing]: https://materialsproject.github.io/atomate2/user/contributing.html
[contributors]: https://materialsproject.github.io/atomate2/user/contributors.html
[license]: https://raw.githubusercontent.com/materialsproject/atomate2/main/LICENSE
[running-workflows]: https://materialsproject.github.io/atomate2/user/running-workflows.html
[atomate2_fireworks]: https://materialsproject.github.io/atomate2/user/fireworks.html
[vasp_workflows]: https://materialsproject.github.io/atomate2/user/codes/vasp.html
[RelaxBandStructure]: https://materialsproject.github.io/atomate2/user/codes/vasp.html#relax-and-band-structure
[docs]: https://materialsproject.github.io/atomate2/<|MERGE_RESOLUTION|>--- conflicted
+++ resolved
@@ -71,9 +71,6 @@
 run_locally(bandstructure_flow, create_folders=True)
 ```
 
-<<<<<<< HEAD
-In this example, we run the workflow immediately. In many cases, you might want
-=======
 Before the above code can run successfully, you'll need to
 
 - set `PMG_VASP_PSP_DIR` in `~/.pmgrc.yaml` to a directory with VASP POTCAR files,
@@ -82,8 +79,7 @@
 
 See the [installation] steps for details how to set all of this up.
 
-In this example, we run execute the workflow immediately. In many cases, you might want
->>>>>>> e2ca54a8
+In this example, we execute the workflow immediately. In many cases, you might want
 to perform calculations on several materials simultaneously. To achieve this, all
 atomate2 workflows can be run using the [FireWorks] software. See the
 [documentation][atomate2_fireworks] for more details.
