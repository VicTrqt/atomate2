--- conflicted
+++ resolved
@@ -66,13 +66,8 @@
     "dscribe==2.0.1",
     "emmet-core==0.60.1",
     "jobflow==0.1.11",
-<<<<<<< HEAD
     "lobsterpy==0.3.0",
-    "matgl==0.8.0",
-=======
-    "lobsterpy==0.2.9",
     "matgl==0.8.2",
->>>>>>> 4c63a027
     "monty==2023.5.8",
     "mp-api==0.33.3",
     "numpy",
