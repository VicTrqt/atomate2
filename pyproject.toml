--- conflicted
+++ resolved
@@ -53,11 +53,7 @@
     "jsonschema[format]",
 ]
 dev = ["pre-commit>=2.12.1"]
-<<<<<<< HEAD
-tests = ["pytest==7.2.2", "pytest-cov==4.0.0", "FireWorks==2.0.3", "pytest-mock==3.6.1"]
-=======
-tests = ["pytest==7.3.0", "pytest-cov==4.0.0", "FireWorks==2.0.3"]
->>>>>>> 9c99ccd7
+tests = ["pytest==7.3.0", "pytest-cov==4.0.0", "FireWorks==2.0.3", "pytest-mock==3.10.0"]
 strict = [
     "pydantic==1.10.7",
     "pymatgen==2023.3.23",
