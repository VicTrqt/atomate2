--- conflicted
+++ resolved
@@ -250,15 +250,10 @@
         abinit_gsr_file: Path | str = "out_GSR.nc",
         abinit_log_file: Path | str = LOG_FILE_NAME,
         abinit_abort_file: Path | str = MPIABORTFILE,
-<<<<<<< HEAD
         abinit_out_file: Path | str = OUTPUT_FILE_NAME,
     ) -> tuple[Calculation, dict[AbinitObject, dict]]:
         """
         Create an Abinit calculation document from a directory and file paths.
-=======
-    ) -> tuple[Self, dict[AbinitObject, dict]]:
-        """Create an Abinit calculation document from a directory and file paths.
->>>>>>> 3875bac3
 
         Parameters
         ----------
@@ -324,7 +319,6 @@
             msg = f"{cls} exception while parsing event_report:\n{exc}"
             logger.critical(msg)
 
-<<<<<<< HEAD
         return (
             cls(
                 dir_name=str(dir_name),
@@ -336,17 +330,4 @@
                 event_report=report,
             ),
             None,  # abinit_objects,
-        )
-=======
-        instance = cls(
-            dir_name=str(dir_name),
-            task_name=task_name,
-            abinit_version=abinit_gsr.abinit_version,
-            has_abinit_completed=has_abinit_completed,
-            completed_at=completed_at,
-            output=output_doc,
-            event_report=report,
-        )
-
-        return instance, None  # abinit_objects,
->>>>>>> 3875bac3
+        )