"""Tools for remote file IO using paramiko."""


from __future__ import annotations

import errno
import os
import shutil
import stat
import warnings
from functools import wraps
from glob import glob
from gzip import GzipFile
from pathlib import Path
from typing import Any, Callable

import paramiko
from monty.io import zopen
from paramiko import SFTPClient, SSHClient


class FileClient:
    """
    Tool for performing operations on files.

    The client is agnostic of whether file operations are happening locally or via SSH.
    All operations have a ``host`` parameter that specifies which remote host the
    operation should be performed on.

    .. Note::
        To use abbreviated host names without user information, the FileClient requires
        the appropriate configuration to be defined in the ssh config file.

    Parameters
    ----------
    key_filename : str or Path
        Path to private key file (for remote connections only).
    config_filename : str or Path
        Path to OpenSSH config file defining host connection settings.
    """

    def __init__(
        self,
        key_filename: str | Path = "~/.ssh/id_rsa",
        config_filename: str | Path = "~/.ssh/config",
    ) -> None:
        self.key_filename = key_filename
        self.config_filename = config_filename

        self.connections: dict[str, dict[str, Any]] = {}

    def connect(self, host: str) -> None:
        """
        Connect to a remote host.

        Parameters
        ----------
        host : str
            A remote host filesystem. Supports using hosts defined in the ssh
            config file. The host can be specified as either "username@remote_host" or
            just "remote_host" in which case the username will be inferred from the
            current user.
        """
        if host in self.connections:
            return

        if "@" in host:
            username, hostname = host.split("@", 1)
        else:
            username = None  # paramiko sets default username
            hostname = host

        ssh = get_ssh_connection(
            username, hostname, self.key_filename, self.config_filename
        )
        self.connections[host] = {"ssh": ssh, "sftp": ssh.open_sftp()}

    def get_ssh(self, host: str) -> SSHClient:
        """
        Get an SSH connection to a host.

        Parameters
        ----------
        host : str
            A remote host filesystem. Supports using hosts defined in the ssh
            config file. The host can be specified as either "username@remote_host" or
            just "remote_host" in which case the username will be inferred from the
            current user.

        Returns
        -------
        .SSHClient
            An ssh client to the host.
        """
        if host not in self.connections:
            self.connect(host)
        return self.connections[host]["ssh"]

    def get_sftp(self, host: str) -> SFTPClient:
        """
        Get an SFTP connection to a host.

        Parameters
        ----------
        host : str
            A remote host filesystem. Supports using hosts defined in the ssh
            config file. The host can be specified as either "username@remote_host" or
            just "remote_host" in which case the username will be inferred from the
            current user.

        Returns
        -------
        .SFTPClient
            An sftp client to the host.
        """
        if host not in self.connections:
            self.connect(host)
        return self.connections[host]["sftp"]

    def exists(self, path: str | Path, host: str | None = None) -> bool:
        """
        Check whether a file exists.

        Parameters
        ----------
        path : str or Path
            A path to check existence of.
        host : str or None
            A remote file system host on which to perform file operations.

        Returns
        -------
        bool
            Whether the file exists.
        """
        if host is None:
            return Path(path).exists()
        path = str(self.abspath(path, host=host))
        try:
            self.get_sftp(host).stat(path)
            return True
        except FileNotFoundError:
            return False

    def is_file(self, path: str | Path, host: str | None = None) -> bool:
        """
        Whether a path is a file.

        Parameters
        ----------
        path : str or Path
            A path.
        host : str or None
            A remote file system host on which to perform file operations.

        Returns
        -------
        bool
            Whether the path is a file.
        """
        if host is None:
            return Path(path).is_file()
        path = str(self.abspath(path, host=host))
        try:
            return stat.S_ISREG(self.get_sftp(host).lstat(path).st_mode)
        except FileNotFoundError:
            return False

    def is_dir(self, path: str | Path, host: str | None = None) -> bool:
        """
        Whether a path is a directory.

        Parameters
        ----------
        path : str or Path
            A path.
        host : str or None
            A remote file system host on which to perform file operations.

        Returns
        -------
        bool
            Whether the path is a directory.
        """
        if host is None:
            return Path(path).is_dir()
        path = str(self.abspath(path, host=host))
        try:
            return stat.S_ISDIR(self.get_sftp(host).lstat(path).st_mode)
        except FileNotFoundError:
            return False

    def listdir(self, path: str | Path, host: str | None = None) -> list[Path]:
        """
        Get the directory listing.

        Parameters
        ----------
        path : str or Path
            Full path to the directory.
        host : str or None
            A remote file system host on which to perform file operations.

        Returns
        -------
        list of Path
            List of filenames and directories.
        """
        if host is None:
            path = self.abspath(path, host=host)
            return [p.relative_to(path) for p in Path(path).iterdir()]

        path = str(self.abspath(path, host=host))
        return [Path(p) for p in self.get_sftp(host).listdir(path)]

    def copy(
        self,
        src_filename: str | Path,
        dest_filename: str | Path,
        src_host: str | None = None,
        dest_host: str | None = None,
    ) -> None:
        """
        Copy a file from source to destination.

        Parameters
        ----------
        src_filename : str or Path
            Full path to source file.
        dest_filename : str or Path
            Full path to destination file.
        src_host : str or None
            A remote file system host for the source file.
        dest_host : str or None
            A remote file system host for the destination file.
        """
        src_filename = self.abspath(src_filename, host=src_host)
        dest_filename = self.abspath(dest_filename, host=dest_host)

        if src_host is None and dest_host is None:
            # copying on local machine
            shutil.copy2(src_filename, dest_filename)
        elif src_host is not None and dest_host is None:
            # copying from remote to local
            self.get_sftp(src_host).get(str(src_filename), str(dest_filename))
        elif src_host is None and dest_host is not None:
            # copying from local to remote
            self.get_sftp(dest_host).put(str(src_filename), str(dest_filename))
        elif src_host == dest_host:
            # copying between the same remote machine.
            ssh = self.get_ssh(src_host)
            _, _, stderr = ssh.exec_command(f"cp {src_filename} {dest_filename}")
            if len(stderr.readlines()) > 0:
                warnings.warn(f"Copy command gave error: {stderr}", stacklevel=2)
        else:
            # copying between two remote hosts; this is a pain and it is unlikely anyone
            # will want to do it.
            raise ValueError(
                "Copying between two different remote hosts is not supported."
            )

<<<<<<< HEAD
    def link(
        self,
        src_filename: str | Path,
        dest_filename: str | Path,
    ):
        """
        Link a file from source to destination.

        Parameters
        ----------
        src_filename : str or Path
            Full path to source file.
        dest_filename : str or Path
            Full path to destination file.
        """
        try:
            os.symlink(src_filename, dest_filename)
        except OSError as e:
            if e.errno == errno.EEXIST:
                os.remove(dest_filename)
                os.symlink(src_filename, dest_filename)
            else:
                raise e

    def remove(self, path: str | Path, host: str | None = None):
=======
    def remove(self, path: str | Path, host: str | None = None) -> None:
>>>>>>> 08dd9ee3
        """
        Remove a file (does not work on directories).

        Parameters
        ----------
        path : str or Path
            Path to a file.
        host : str or None
            A remote file system host on which to perform file operations.
        """
        if host is None:
            Path(path).unlink()
        else:
            path = str(self.abspath(host, host=host))
            self.get_sftp(host).unlink(path)

    def rename(
        self,
        old_path: str | Path,
        new_path: str | Path,
        host: str | None = None,
    ) -> None:
        """
        Rename (move) a file.

        Parameters
        ----------
        old_path : str or Path
            Path to an existing file.
        new_path : str or Path
            Requested path to new file.
        host : str or None
            A remote file system host on which to perform file operations.
        """
        if host is None:
            Path(old_path).rename(new_path)
        else:
            old_path = str(self.abspath(old_path, host=host))
            new_path = str(self.abspath(new_path, host=host))
            self.get_sftp(host).rename(old_path, new_path)

    def abspath(self, path: str | Path, host: str | None = None) -> Path:
        """
        Get the absolute path.

        Parameters
        ----------
        path : str or Path
            A path to a file or directory.
        host : str or None
            A remote file system host on which to perform file operations.

        Returns
        -------
        Path
            The absolute file path.
        """
        if host is None:
            return Path(path).absolute()
        ssh = self.get_ssh(host)
        _, stdout, _ = ssh.exec_command(f"readlink -f {path}")
        return Path(next(o.split("\n")[0] for o in stdout))

    def glob(self, path: str | Path, host: str | None = None) -> list[Path]:
        """
        Glob files and folders.

        Parameters
        ----------
        path : str or Path
            A path to glob.
        host : str or None
            A remote file system host on which to perform file operations.

        Returns
        -------
        list[Path]
            A list of globs files and directories.
        """
        if host is None:
            files = glob(str(path))
        else:
            ssh = self.get_ssh(host)
            _, stdout, _ = ssh.exec_command(f"readlink -f {path}")
            files = [o.split("\n")[0] for o in stdout]

        return [Path(f) for f in files]

    def gzip(
        self,
        path: str | Path,
        host: str | None = None,
        compresslevel: int = 6,
        force: bool | str = False,
    ) -> None:
        """
        Gzip a file.

        Parameters
        ----------
        path : str or Path
            Path to a file to gzip.
        host : str or None
            A remote file system host on which to perform file operations.
        compresslevel : bool
            Level of compression, 1-9. 9 is default for GzipFile, 6 is default for gzip.
        force : bool
            How to handle writing a gzipped file if it already exists. Accepts
            either a string or bool:

            - `"force"` or `True`: Overwrite gzipped file if it already exists.
            - `"raise"` or `False`: Raise an error if file already exists.
            - `"skip"` Skip file if it already exists.
        """
        path = self.abspath(path, host=host)
        path_gz = path.parent / f"{path.name}.gz"

        if str(path).lower().endswith("gz"):
            warnings.warn(f"{path} is already gzipped, skipping...", stacklevel=1)
            return

        if self.is_dir(path, host=host):
            warnings.warn(f"{path} is a directory, skipping...", stacklevel=1)
            return

        if self.exists(path_gz, host=host):
            if force is False or force == "raise":
                raise FileExistsError(f"{path_gz} file already exists")
            if force is True or force == "force":
                pass
            elif force == "skip":
                warnings.warn(
                    f"{path_gz} file already exists, skipping...", stacklevel=2
                )
                return
            else:
                raise ValueError(
                    f"Invalid value for force: {force} "
                    "(must be True, False, 'raise', 'force', or 'skip'))"
                )

        if host is None:
            with open(path, "rb") as f_in, GzipFile(
                path_gz, "wb", compresslevel=compresslevel
            ) as f_out:
                shutil.copyfileobj(f_in, f_out)
            shutil.copystat(path, path_gz)
            path.unlink()
        else:
            ssh = self.get_ssh(host)
            _, stdout, _ = ssh.exec_command(f"gzip -f {path!s}")

    def gunzip(
        self,
        path: str | Path,
        host: str | None = None,
        force: bool | str = False,
    ) -> None:
        """
        Ungzip a file.

        Parameters
        ----------
        path : str or Path
            Path to a file to gzip.
        host : str or None
            A remote file system host on which to perform file operations.
        force : bool
            How to handle writing a non-gzipped file if it already exists. Accepts
            either a string or bool:

            - `"force"` or `True`: Overwrite non-gzipped file if it already exists.
            - `"raise"` or `False`: Raise an error if file already exists.
            - `"skip"` Skip file if it already exists.
        """
        path = self.abspath(path, host=host)
        path_nongz = path.with_suffix("")

        if not str(path).lower().endswith("gz"):
            warnings.warn(f"{path} is not gzipped, skipping...", stacklevel=2)
            return

        if self.exists(path_nongz, host=host):
            if force is False or force == "raise":
                raise FileExistsError(f"{path_nongz} file already exists")
            if force is True or force == "force":
                pass
            elif force == "skip":
                warnings.warn(
                    f"{path_nongz} file already exists, skipping...", stacklevel=2
                )
                return
            else:
                raise ValueError(
                    f"Invalid value for force: {force} "
                    "(must be True, False, 'raise', 'force', or 'skip'))"
                )

        if host is None:
            with open(path_nongz, "wb") as f_out, zopen(path, "rb") as f_in:
                f_out.writelines(f_in)
            path.unlink()
        else:
            ssh = self.get_ssh(host)
            _, stdout, _ = ssh.exec_command(f"gunzip -f {path!s}")

    def close(self) -> None:
        """Close all connections."""
        for connection in self.connections.values():
            connection["ssh"].close()
            connection["sftp"].close()
        self.connections = {}

    def __enter__(self):
        """Support for "with" context."""
        return self

    def __exit__(self, exc_type, exc_val, exc_tb) -> None:
        """Support for "with" context."""
        self.close()


def get_ssh_connection(
    username: str | None,
    hostname: str,
    key_filename: str | Path,
    config_filename: str | Path | None = None,
) -> SSHClient:
    """
    Connect to a remote host via paramiko.

    If the host key is not present it will be added automatically.

    Parameters
    ----------
    username : str or None
        The username. If ``None``, the current logged in username will be used.
    hostname : str
        The host name. Supports host aliases defined in the ssh config file.
    key_filename : str or Path
        Path to private key file.
    config_filename : str or Path or None
        Path to OpenSSH config file.

    Returns
    -------
    .SSHClient
        An ssh connection to the host.
    """
    key_filename = Path(key_filename).expanduser()
    if not key_filename.exists():
        raise ValueError(f"Cannot locate private key file: {key_filename}")

    config: dict[str, Any] = {"hostname": hostname, "username": username}
    config_filename = Path(config_filename).expanduser()
    if Path(config_filename).exists():
        # try reading ssh config file
        ssh_config = paramiko.SSHConfig().from_path(str(config_filename))

        host_config = ssh_config.lookup(hostname)  # type: ignore[attr-defined]
        for k in ("hostname", "user", "port"):
            if k in host_config:
                config[k.replace("user", "username")] = host_config[k]

        if "proxycommand" in host_config:
            config["sock"] = paramiko.ProxyCommand(host_config["proxycommand"])

    client = paramiko.SSHClient()
    client.set_missing_host_key_policy(paramiko.AutoAddPolicy())
    client.connect(**config)
    return client


def auto_fileclient(method: Callable | None = None):
    """
    Automatically pass a FileClient to the function if not already present in kwargs.

    This decorator should only be applied to functions with a ``file_client`` keyword
    argument. If a custom file client is not supplied when the function is called, it
    will automatically create a new FileClient, add it to the function arguments and
    close the file client connects at the end of the function.

    Parameters
    ----------
    method : callable or None
        A function to wrap. This should not be specified directly and is implied
        by the decorator.
    """

    def decorator(func):
        @wraps(func)
        def gen_fileclient(*args, **kwargs):
            file_client = kwargs.get("file_client")
            if file_client is None:
                with FileClient() as file_client:
                    kwargs["file_client"] = file_client
                    return func(*args, **kwargs)
            else:
                return func(*args, **kwargs)

        return gen_fileclient

    # See if we're being called as @auto_fileclient or @auto_fileclient().
    if method is None:
        # We're called with parens.
        return decorator

    # We're called as @auto_fileclient without parens.
    return decorator(method)<|MERGE_RESOLUTION|>--- conflicted
+++ resolved
@@ -259,7 +259,6 @@
                 "Copying between two different remote hosts is not supported."
             )
 
-<<<<<<< HEAD
     def link(
         self,
         src_filename: str | Path,
@@ -284,10 +283,7 @@
             else:
                 raise e
 
-    def remove(self, path: str | Path, host: str | None = None):
-=======
     def remove(self, path: str | Path, host: str | None = None) -> None:
->>>>>>> 08dd9ee3
         """
         Remove a file (does not work on directories).
 
