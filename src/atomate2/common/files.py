"""Common functions for operations on files."""

from __future__ import annotations

from fnmatch import fnmatch
from pathlib import Path

from atomate2.utils.file_client import FileClient, auto_fileclient


@auto_fileclient
def copy_files(
    src_dir: str | Path,
    dest_dir: str | Path | None = None,
    src_host: str | None = None,
    include_files: list[str | Path] | None = None,
    exclude_files: list[str | Path] | None = None,
    suffix: str = "",
    prefix: str = "",
    allow_missing: bool = False,
    file_client: FileClient | None = None,
<<<<<<< HEAD
    link_files: bool = False,
):
=======
) -> None:
>>>>>>> 6287ce46
    r"""
    Copy files between source and destination folders.

    Parameters
    ----------
    src_dir : str or Path
        The source directory.
    dest_dir : str or Path or None
        The destination directory.
    src_host : str or None
        The source hostname used to specify a remote filesystem. Can be given as
        either "usernamehost" or just "host" in which case the username
        will be inferred from the current user. If ``None``, the local filesystem will
        be used as the source.
    include_files : None or list of (str or .Path)
        Filenames to include as a list of str or Path objects given relative to
        ``src_dir``. Glob file paths are supported, e.g. "\*.dat". If ``None``, all
        files in the source directory will be copied.
    exclude_files : None or list of (str or .Path)
        Filenames to exclude. Supports glob file matching, e.g., "\*.dat".
    suffix : str
        A suffix to add to copied files. For example ".original".
    prefix : str
        A prefix to add to copied files. For example "original.".
    allow_missing : bool
        Whether to error if a file in ``include_files`` is not present in the source
        directory.
    file_client : .FileClient
        A file client to use for performing file operations.
    link_files : bool
        Whether to link the files instead of copying them. This option will raise an
        error if it is used in combination with a file_client.
    """
    src_dir = file_client.abspath(src_dir, host=src_host)
    if dest_dir is None:
        dest_dir = Path.cwd()

    files = find_and_filter_files(
        file_client, src_dir, include_files, exclude_files, src_host
    )

    for file in files:
        from_file = src_dir / file
        to_file = Path(file.parent) / f"{prefix}{file.name}"
        to_file = (dest_dir / to_file).with_suffix(file.suffix + suffix)
        try:
            if link_files and src_host is None:
                file_client.link(from_file, to_file)
            else:
                file_client.copy(from_file, to_file, src_host=src_host)
        except FileNotFoundError:
            if not allow_missing:
                raise


@auto_fileclient
def delete_files(
    directory: str | Path | None = None,
    host: str | None = None,
    include_files: list[str | Path] | None = None,
    exclude_files: list[str | Path] | None = None,
    allow_missing: bool = False,
    file_client: FileClient | None = None,
) -> None:
    r"""
    Delete files in a directory.

    Parameters
    ----------
    directory : str or Path or None
        Directory in which to delete files. If ``None``, the current directory will be
        used (or home folder if specifying a remote host).
    host : str or None
        The hostname used to specify a remote filesystem. Can be given as either
        "username@host" or just "host" in which case the username will be
        inferred from the current user. If ``None``, the local filesystem will be used.
    include_files : None or list of (str or Path)
        Filenames to include as a list of str or Path objects given relative to
        directory. Glob file paths are supported, e.g. "\*.dat". If ``None``, all files
        in the directory will be deleted.
    exclude_files : None or list of (str or Path)
        Filenames to exclude. Supports glob file matching, e.g., "\*.dat".
    allow_missing : bool
        Whether to error if a file in ``include_files`` is not present in the directory.
    file_client : .FileClient
        A file client to use for performing file operations.
    """
    if directory is None:
        directory = Path.cwd() if host is None else Path("~/")
    directory = file_client.abspath(directory, host=host)

    files = find_and_filter_files(
        file_client, directory, include_files, exclude_files, host
    )

    for file in files:
        try:
            file_client.remove(directory / file, host=host)
        except FileNotFoundError:
            if not allow_missing:
                raise


@auto_fileclient
def rename_files(
    filenames: dict[str | Path, str | Path],
    directory: str | Path | None = None,
    host: str | None = None,
    allow_missing: bool = False,
    file_client: FileClient | None = None,
) -> None:
    """
    Delete files in a directory.

    Parameters
    ----------
    filenames : dict
        Files to rename. Given as a dictionary of ``{old_name: new_name}``. File names
        should be given relative to ``directory``. Glob matches are not supported.
    directory : str or Path or None
        Directory in which to rename files. If ``None``, the current directory will be
        used (or home folder if specifying a remote host).
    host : str or None
        The hostname used to specify a remote filesystem. Can be given as either
        "username@host" or just "host" in which case the username will be
        inferred from the current user. If ``None``, the local filesystem will be used.
    allow_missing : bool
        Whether to error if a file in ``include_files`` is not present in the directory.
    file_client : .FileClient
        A file client to use for performing file operations.
    """
    if directory is None:
        directory = Path.cwd() if host is None else Path("~/")
    directory = file_client.abspath(directory, host=host)

    for old_filename, new_filename in filenames.items():
        try:
            file_client.rename(
                directory / old_filename, directory / new_filename, host=host
            )
        except FileNotFoundError:
            if not allow_missing:
                raise


@auto_fileclient
def gzip_files(
    directory: str | Path | None = None,
    host: str | None = None,
    include_files: list[str | Path] | None = None,
    exclude_files: list[str | Path] | None = None,
    allow_missing: bool = False,
    force: bool = False,
    file_client: FileClient = None,
) -> None:
    r"""
    Gzip files in a directory.

    Parameters
    ----------
    directory : str or Path or None
        Directory in which to gzip files. If ``None``, the current directory will be
        used (or home folder if specifying a remote host).
    host : str or None
        The hostname used to specify a remote filesystem. Can be given as either
        "username@host" or just "host" in which case the username will be
        inferred from the current user. If ``None``, the local filesystem will be used.
    include_files : None or list of (str or Path)
        Filenames to include as a list of str or Path objects given relative to
        directory. Glob file paths are supported, e.g. "\*.dat". If ``None``, all files
        in the directory will be gzipped.
    exclude_files : None or list of (str or Path)
        Filenames to exclude. Supports glob file matching, e.g., "\*.dat".
    allow_missing : bool
        Whether to error if a file in ``include_files`` is not present in the directory.
    force : bool
        Whether to overwrite files if they exist.
    file_client : .FileClient
        A file client to use for performing file operations.
    """
    if directory is None:
        directory = Path.cwd() if host is None else Path("~/")
    directory = file_client.abspath(directory, host=host)

    exclude_files = [] if exclude_files is None else list(exclude_files)
    exclude_files += ["*.gz", "*.GZ"]  # exclude files that are already gzipped
    files = find_and_filter_files(
        file_client, directory, include_files, exclude_files, host
    )

    for file in files:
        try:
            file_client.gzip(directory / file, host=host, force=force)
        except FileNotFoundError:
            if not allow_missing:
                raise


@auto_fileclient
def gunzip_files(
    directory: str | Path | None = None,
    host: str | None = None,
    include_files: list[str | Path] | None = None,
    exclude_files: list[str | Path] | None = None,
    allow_missing: bool = False,
    force: bool = False,
    file_client: FileClient | None = None,
) -> None:
    r"""
    Gunzip files in a directory.

    Parameters
    ----------
    directory : str or Path or None
        Directory in which to gunzip files. If ``None``, the current directory will be
        used (or home folder if specifying a remote host).
    host : str or None
        The hostname used to specify a remote filesystem. Can be given as either
        "username@host" or just "host" in which case the username will be
        inferred from the current user. If ``None``, the local filesystem will be used.
    include_files : None or list of (str or Path)
        Filenames to include as a list of str or Path objects given relative to
        directory. Glob file paths are supported, e.g. "\*.dat". If ``None``, all
        gzipped files in the directory will be gunzipped.
    exclude_files : None or list of (str or Path)
        Filenames to exclude. Supports glob file matching, e.g., "\*.dat".
    allow_missing : bool
        Whether to error if a file in ``include_files`` is not present in the directory.
    force : bool
        Whether to overwrite files if they exist.
    file_client : .FileClient
        A file client to use for performing file operations.
    """
    if directory is None:
        directory = Path.cwd() if host is None else Path("~/")
    directory = file_client.abspath(directory, host=host)

    include_files = ["*.gz"] if include_files is None else include_files
    files = find_and_filter_files(
        file_client, directory, include_files, exclude_files, host
    )

    for file in files:
        try:
            file_client.gunzip(directory / file, host=host, force=force)
        except FileNotFoundError:
            if not allow_missing:
                raise


def find_and_filter_files(
    file_client: FileClient,
    directory: str | Path,
    include_files: list[str | Path] | None,
    exclude_files: list[str | Path] | None,
    host: str | None,
) -> list[Path]:
    r"""
    Find and filter files.

    Parameters
    ----------
    file_client : .FileClient
        A file client.
    directory : str or Path
        A directory in which to find files.
    include_files : None or list of (str or Path)
        Filenames to include as a list of str or Path objects given relative to
        directory. Glob file paths are supported, e.g. "\*.dat". If ``None``, all files
        in the source directory will be returned.
    exclude_files : None or list of (str or Path)
        Filenames to exclude. Supports glob file matching, e.g., "\*.dat".
    host : str or None
        A hostname used to specify a remote filesystem. Can be given as either
        "username@host" or just "host" in which case the username will be
        inferred from the current user. If ``None``, the local filesystem will be used.

    Returns
    -------
    list of Path
        A list of file paths.
    """
    directory = file_client.abspath(directory, host=host)
    exclude_files = [] if exclude_files is None else exclude_files

    if include_files is None:
        files = file_client.listdir(directory, host=host)
        files = [f for f in files if file_client.is_file(directory / f, host=host)]
    else:
        files = []
        for file in include_files:
            # expand any glob matches
            globbed_files = file_client.glob(directory / file, host=host)

            if len(globbed_files) > 0:
                # Need to get the path relative to directory
                globbed_files = [p.relative_to(directory) for p in globbed_files]
                files.extend(globbed_files)
            else:
                # no matches, only add the original file to be dealt with later
                files.append(Path(file))

    filtered_files = []
    for file in files:
        matches = [fnmatch(str(file), str(ex)) for ex in exclude_files]
        if not any(matches):
            filtered_files.append(file)

    return filtered_files


def get_zfile(
    directory_listing: list[Path], base_name: str, allow_missing: bool = False
) -> Path | None:
    """
    Find gzipped or non-gzipped versions of a file in a directory listing.

    Parameters
    ----------
    directory_listing : list of Path
        A list of files in a directory.
    base_name : str
        The base name of file to find.
    allow_missing : bool
        Whether to error if no version of the file (gzipped or un-gzipped) can be found.

    Returns
    -------
    Path or None
        A path to the matched file. If ``allow_missing=True`` and the file cannot be
        found, then ``None`` will be returned.
    """
    for file in directory_listing:
        if file.name in [base_name, f"{base_name}.gz", f"{base_name}.GZ"]:
            return file

    if allow_missing:
        return None

    raise FileNotFoundError(f"Could not find {base_name} or {base_name}.gz file.")


def gzip_output_folder(
    directory: str | Path, setting: bool | str, files_list: list[str]
) -> None:
    """
    Zip the content of the output folder based on the specific code setting.

    Parameters
    ----------
    directory: str or Path or None
        Directory in which to gzip files.
    setting: bool or str
        the setting determining which files to zip. If True all the files in
        the directory will be zipped, if "atomate" only the files in
        files_list, if False no file will be zipped.
    files_list: list of str
        list of files to be zipped in case setting is "atomate"
    """
    if setting == "atomate":
        gzip_files(
            directory=directory,
            include_files=files_list,
            allow_missing=True,
            force=True,
        )
    elif setting:
        gzip_files(directory=directory, force=True)<|MERGE_RESOLUTION|>--- conflicted
+++ resolved
@@ -19,12 +19,7 @@
     prefix: str = "",
     allow_missing: bool = False,
     file_client: FileClient | None = None,
-<<<<<<< HEAD
-    link_files: bool = False,
-):
-=======
-) -> None:
->>>>>>> 6287ce46
+) -> None:
     r"""
     Copy files between source and destination folders.
 
