"""Settings for atomate2."""

from __future__ import annotations

import warnings
from pathlib import Path
from typing import Literal, Optional, Union

from pydantic import Field, model_validator
from pydantic_settings import BaseSettings, SettingsConfigDict

_DEFAULT_CONFIG_FILE_PATH = "~/.atomate2.yaml"


class Atomate2Settings(BaseSettings):
    """
    Settings for atomate2.

    The default way to modify these is to modify ~/.atomate2.yaml. Alternatively,
    the environment variable ATOMATE2_CONFIG_FILE can be set to point to a yaml file
    with atomate2 settings.

    Lastly, the variables can be modified directly through environment variables by
    using the "ATOMATE2" prefix. E.g. ATOMATE2_SCRATCH_DIR = path/to/scratch.
    """

    CONFIG_FILE: str = Field(
        _DEFAULT_CONFIG_FILE_PATH, description="File to load alternative defaults from."
    )

    # general settings
    SYMPREC: float = Field(
        0.1, description="Symmetry precision for spglib symmetry finding."
    )
    BANDGAP_TOL: float = Field(
        1e-4,
        description="Tolerance for determining if a material is a semiconductor or "
        "metal",
    )
    CUSTODIAN_SCRATCH_DIR: Optional[str] = Field(
        None, description="Path to scratch directory used by custodian."
    )

    # VASP specific settings
    VASP_CMD: str = Field(
        "vasp_std", description="Command to run standard version of VASP."
    )
    VASP_GAMMA_CMD: str = Field(
        "vasp_gam", description="Command to run gamma-only version of VASP."
    )
    VASP_NCL_CMD: str = Field(
        "vasp_ncl", description="Command to run non-collinear version of VASP."
    )
    VASP_VDW_KERNEL_DIR: Optional[str] = Field(
        None, description="Path to VDW VASP kernel."
    )
    VASP_INCAR_UPDATES: dict = Field(
        default_factory=dict, description="Updates to apply to VASP INCAR files."
    )
    VASP_VOLUME_CHANGE_WARNING_TOL: float = Field(
        0.2,
        description="Maximum volume change allowed in VASP relaxations before the "
        "calculation is tagged with a warning",
    )
    VASP_HANDLE_UNSUCCESSFUL: Union[bool, Literal["error"]] = Field(
        "error",
        description="Three-way toggle on what to do if the job looks OK but is actually"
        " unconverged (either electronic or ionic). - True: mark job as COMPLETED, but "
        "stop children. - False: do nothing, continue with workflow as normal. 'error':"
        " throw an error",
    )
    VASP_CUSTODIAN_MAX_ERRORS: int = Field(
        5, description="Maximum number of errors to correct before custodian gives up"
    )
    VASP_STORE_VOLUMETRIC_DATA: Optional[tuple[str]] = Field(
        None, description="Store data from these files in database if present"
    )
    VASP_STORE_ADDITIONAL_JSON: bool = Field(
        default=True,
        description="Ingest any additional JSON data present into database when "
        "parsing VASP directories useful for storing duplicate of FW.json",
    )
    VASP_RUN_BADER: bool = Field(
        default=False,
        description="Whether to run the Bader program when parsing VASP calculations."
        "Requires the bader executable to be on the path.",
    )
    VASP_RUN_DDEC6: bool = Field(
        default=False,
        description="Whether to run the DDEC6 program when parsing VASP calculations."
        "Requires the chargemol executable to be on the path.",
    )
    DDEC6_ATOMIC_DENSITIES_DIR: Optional[str] = Field(
        default=None,
        description="Directory where the atomic densities are stored.",
        # TODO uncomment below once that functionality is actually implemented
        # If not set, pymatgen tries to auto-download the densities and extract them
        # into ~/.cache/pymatgen/ddec
    )

    VASP_ZIP_FILES: Union[bool, Literal["atomate"]] = Field(
        "atomate",
        description="Determine if the files in folder are being compressed. If True "
        "all the files are compressed. If 'atomate' only a selection of files related "
        "to the simulation will be compressed. If False no file is compressed.",
    )
    VASP_INHERIT_INCAR: bool = Field(
        default=False,
        description="Whether to inherit INCAR settings from previous calculation. "
        "This might be useful to port Custodian fixes to child jobs but can also be "
        "dangerous e.g. when switching from GGA to meta-GGA or relax to static jobs."
        "Can be overridden on a per-job basis via the inherit_incar keyword of "
        "VaspInputGenerator.",
    )

    LOBSTER_CMD: str = Field(
        default="lobster", description="Command to run standard version of VASP."
    )

    LOBSTER_CUSTODIAN_MAX_ERRORS: int = Field(
        5, description="Maximum number of errors to correct before custodian gives up"
    )

    LOBSTER_ZIP_FILES: Union[bool, Literal["atomate"]] = Field(
        "atomate",
        description="Determine if the files in folder are being compressed. If True "
        "all the files are compressed. If 'atomate' only a selection of files related "
        "to the simulation will be compressed. If False no file is compressed.",
    )

    CP2K_CMD: str = Field(
        "cp2k.psmp", description="Command to run the MPI version of cp2k"
    )
    CP2K_RUN_BADER: bool = Field(
        default=False,
        description="Whether to run the Bader program when parsing CP2K calculations."
        "Requires the bader executable to be on the path.",
    )
    CP2K_INPUT_UPDATES: dict = Field(
        default_factory=dict, description="Updates to apply to cp2k input files."
    )
    CP2K_RELAX_MAX_FORCE: float = Field(
        0.25,
        description="Maximum force allowed on each atom for successful structure "
        "optimization",
    )
    CP2K_VOLUME_CHANGE_WARNING_TOL: float = Field(
        0.2,
        description="Maximum volume change allowed in CP2K relaxations before the "
        "calculation is tagged with a warning",
    )
    CP2K_HANDLE_UNSUCCESSFUL: Union[str, bool] = Field(
        "error",
        description="Three-way toggle on what to do if the job looks OK but is actually"
        " unconverged (either electronic or ionic). - True: mark job as COMPLETED, but "
        "stop children. - False: do nothing, continue with workflow as normal. 'error':"
        " throw an error",
    )
    CP2K_CUSTODIAN_MAX_ERRORS: int = Field(
        5, description="Maximum number of errors to correct before custodian gives up"
    )
    CP2K_STORE_VOLUMETRIC_DATA: Optional[tuple[str]] = Field(
        None, description="Store data from these files in database if present"
    )
    CP2K_STORE_ADDITIONAL_JSON: bool = Field(
        default=True,
        description="Ingest any additional JSON data present into database when "
        "parsing CP2K directories useful for storing duplicate of FW.json",
    )

    CP2K_ZIP_FILES: Union[bool, Literal["atomate"]] = Field(
        default=True,
        description="Determine if the files in folder are being compressed. If True "
        "all the files are compressed. If 'atomate' only a selection of files related "
        "to the simulation will be compressed. If False no file is compressed.",
    )

    # Elastic constant settings
    ELASTIC_FITTING_METHOD: str = Field(
        "finite_difference", description="Elastic constant fitting method"
    )

    # AMSET settings
    AMSET_SETTINGS_UPDATE: Optional[dict] = Field(
        None, description="Additional settings applied to AMSET settings file."
    )

<<<<<<< HEAD
    # ABINIT settings
    ABINIT_MPIRUN_CMD: str = Field(None, description="Mpirun command.")
    ABINIT_CMD: str = Field("abinit", description="Abinit command.")
    ABINIT_MRGDDB_CMD: str = Field("mrgddb", description="Mrgddb command.")
    ABINIT_ANADDB_CMD: str = Field("anaddb", description="Anaddb command.")
    ABINIT_COPY_DEPS: bool = Field(
        False,
        description="Copy (True) or link file dependencies between jobs.",
    )
    ABINIT_AUTOPARAL: bool = Field(
        False,
        description="Use autoparal to determine optimal parallel configuration.",
    )
    ABINIT_ABIPY_MANAGER_FILE: str = Field(
        None,
        description="Config file for task manager of abipy.",
    )
    ABINIT_MAX_RESTARTS: int = Field(
        5, description="Maximum number of restarts of a job."
    )

    class Config:
        """Pydantic config settings."""
=======
    model_config = SettingsConfigDict(env_prefix="atomate2_")
>>>>>>> 6287ce46

    @model_validator(mode="before")
    @classmethod
    def load_default_settings(cls, values) -> dict:
        """
        Load settings from file or environment variables.

        Loads settings from a root file if available and uses that as defaults in
        place of built-in defaults.

        This allows setting of the config file path through environment variables.
        """
        from monty.serialization import loadfn

        config_file_path = values.get("CONFIG_FILE", _DEFAULT_CONFIG_FILE_PATH)
        config_file_path = Path(config_file_path).expanduser()

        new_values = {}
        if config_file_path.exists():
            if config_file_path.stat().st_size == 0:
                warnings.warn(
                    f"Using atomate2 config file at {config_file_path} but it's empty",
                    stacklevel=2,
                )
            else:
                try:
                    new_values.update(loadfn(config_file_path))
                except ValueError:
                    raise SyntaxError(
                        f"atomate2 config file at {config_file_path} is unparsable"
                    ) from None

        return {**new_values, **values}<|MERGE_RESOLUTION|>--- conflicted
+++ resolved
@@ -185,7 +185,6 @@
         None, description="Additional settings applied to AMSET settings file."
     )
 
-<<<<<<< HEAD
     # ABINIT settings
     ABINIT_MPIRUN_CMD: str = Field(None, description="Mpirun command.")
     ABINIT_CMD: str = Field("abinit", description="Abinit command.")
@@ -207,11 +206,7 @@
         5, description="Maximum number of restarts of a job."
     )
 
-    class Config:
-        """Pydantic config settings."""
-=======
     model_config = SettingsConfigDict(env_prefix="atomate2_")
->>>>>>> 6287ce46
 
     @model_validator(mode="before")
     @classmethod
